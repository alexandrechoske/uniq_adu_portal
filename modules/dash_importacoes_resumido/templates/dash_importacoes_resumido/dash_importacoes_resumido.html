--- conflicted
+++ resolved
@@ -26,9 +26,7 @@
 <div class="dashboard-resumido-container" style="opacity: 0.3; pointer-events: none;">
 {% else %}
 <div class="dashboard-resumido-container">
-<<<<<<< HEAD
 {% endif %}
-=======
     <!-- Warning Alert for No Companies -->
     <div id="no-companies-warning" class="alert alert-warning" style="display: none; margin-bottom: 20px;">
         <div class="alert-content">
@@ -39,8 +37,6 @@
             </div>
         </div>
     </div>
-
->>>>>>> ade169d2
     <!-- Loading Overlay -->
     <div id="loading-overlay" class="loading-overlay">
         <div class="loading-spinner">
