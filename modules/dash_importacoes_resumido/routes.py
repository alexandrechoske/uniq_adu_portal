from flask import Blueprint, render_template, session, jsonify, request
from extensions import supabase, supabase_admin
from routes.auth import login_required, role_required
from routes.api import get_user_companies
from permissions import check_permission
from datetime import datetime, timedelta
import pandas as pd
import numpy as np
import json
import requests
import traceback
from services.data_cache import DataCacheService
from services.retry_utils import run_with_retries
from services.client_branding import get_client_branding

# Instanciar o serviço de cache
data_cache = DataCacheService()

# Criar blueprint para o módulo
dash_importacoes_resumido_bp = Blueprint(
    'dash_importacoes_resumido', 
    __name__,
    template_folder='templates',
    static_folder='static',
    url_prefix='/dash-importacoes-resumido'
)

def format_currency(value):
    """Formatar valores monetários em formato brasileiro."""
    if value is None or pd.isna(value):
        return "R$ 0,00"
    try:
        return f"R$ {float(value):,.2f}".replace(",", "X").replace(".", ",").replace("X", ".")
    except (ValueError, TypeError):
        return "R$ 0,00"

def get_modal_icon(modal):
    """Retornar o ícone do modal de transporte."""
    modal_icons = {
        '1': 'mdi-ship',      # Marítimo
        '4': 'mdi-airplane',  # Aéreo
        '7': 'mdi-truck'      # Terrestre
    }
    return modal_icons.get(str(modal), 'mdi-help-circle')

def get_canal_color(canal):
    """Retornar a cor do canal aduaneiro."""
    canal_colors = {
        'Verde': '#4CAF50',
        'Amarelo': '#FF9800', 
        'Vermelho': '#F44336'
    }
    return canal_colors.get(canal, '#9E9E9E')

def normalize_modal(value):
    """Normaliza diferentes representações de modal para códigos '1','4','7'.
    Aceita valores numéricos, strings com acentuação e sinônimos.
    Retorna string vazia se não reconhecido (frontend tratará fallback).
    """
    if value is None:
        return ''
    v = str(value).strip().upper()
    # Remover sufixos .0 de conversões de float
    if v.endswith('.0'):
        v = v[:-2]
    # Tentar mapear diretamente números
    if v in {'1','4','7'}:
        return v
    # Sinônimos marítimo
    if v in {'MARITIMO','MARÍTIMO','MARÍTIMA','MARITIMA','SHIP','NAVIO','SEA','OCEAN'}:
        return '1'
    # Sinônimos aéreo
    if v in {'AEREO','AÉREO','AÉREA','AEREA','AIR','AIRPLANE','PLANE','AVIAO','AVIÃO'}:
        return '4'
    # Sinônimos terrestre
    if v in {'TERRESTRE','RODOVIARIO','RODOVIÁRIO','TRUCK','ROAD'}:
        return '7'
    # Se contiver dígitos tentamos pegar primeiro
    digits = ''.join(ch for ch in v if ch.isdigit())
    if digits in {'1','4','7'}:
        return digits
    return ''

def get_exchange_rates():
    """Obter cotações do dólar e euro do Banco Central."""
    try:
        url = 'https://www.bcb.gov.br/api/servico/sitebcb/indicadorCambio'
        headers = {
            'User-Agent': 'Mozilla/5.0 (Windows NT 10.0; Win64; x64) AppleWebKit/537.36'
        }
        
        response = requests.get(url, headers=headers, timeout=10)
        response.raise_for_status()
        
        data = response.json()
        
        dolar_rate = None
        euro_rate = None
        
        for item in data.get('conteudo', []):
            if item.get('tipoCotacao') == 'Intermediária':
                if item.get('moeda') == 'Dólar':
                    dolar_rate = (item.get('valorCompra', 0) + item.get('valorVenda', 0)) / 2
                elif item.get('moeda') == 'Euro':
                    euro_rate = (item.get('valorCompra', 0) + item.get('valorVenda', 0)) / 2
        
        return {
            'dolar': round(dolar_rate, 4) if dolar_rate else None,
            'euro': round(euro_rate, 4) if euro_rate else None
        }
    
    except Exception as e:
        print(f"Erro ao obter cotações: {e}")
        return {'dolar': None, 'euro': None}

@dash_importacoes_resumido_bp.route('/')
@login_required
def dashboard():
    """Página principal do dashboard de importações resumido."""
    
    # Verificar permissões
    if not check_permission('dashboard_executivo.visualizar'):
        return render_template('errors/403.html'), 403
    
    # Verificar se é cliente_unique sem empresas associadas
    user_data = session.get('user', {})
    user_role = user_data.get('role')
    
    if user_role == 'cliente_unique':
        user_cnpjs = get_user_companies(user_data)
        if not user_cnpjs:
            print(f"[DASH_RESUMIDO] Cliente {user_data.get('email')} sem empresas vinculadas - exibindo aviso")
            # Passar flag para o template indicar que deve mostrar aviso
            return render_template('dash_importacoes_resumido/dash_importacoes_resumido.html', show_company_warning=True)
    
    return render_template('dash_importacoes_resumido/dash_importacoes_resumido.html')

@dash_importacoes_resumido_bp.route('/api/data')
@login_required
def get_dashboard_data():
    """API para obter dados do dashboard."""

    try:
        # Obter informações do usuário
        user = session.get('user', {}) or {}
        user_id = user.get('id')
        user_role = user.get('role')
        user_email = user.get('email')

        if not user_id:
            return jsonify({'error': 'Usuário não autenticado'}), 401

        print(f"[DEBUG] Dashboard API chamada por user_id: {user_id}, role: {user_role}")
        
        # VALIDATION: Check if cliente_unique has companies before loading data
        if user_role == 'cliente_unique':
            user_cnpjs = get_user_companies(user)
            if not user_cnpjs:
                return jsonify({
                    'success': False,
                    'error': 'Cliente sem empresas vinculadas',
                    'error_type': 'no_companies',
                    'message': 'Seu perfil não possui empresas vinculadas. Entre em contato com o administrador para vinculação.',
                    'header': {
                        'total_processos': 0,
                        'count_maritimo': 0,
                        'count_aereo': 0,
                        'count_terrestre': 0,
                        'current_time': datetime.now().strftime('%H:%M'),
                        'current_date': datetime.now().strftime('%d %B').upper(),
                        'exchange_rates': get_exchange_rates(),
                        'client': get_client_branding(user_email)
                    },
                    'data': [],
                    'pagination': {'total': 0, 'pages': 0, 'current_page': 1, 'per_page': 10}
                })

        # Obter filtros da requisição
        page = int(request.args.get('page', 1))
        per_page = int(request.args.get('per_page', 10))
        filtro_embarque = request.args.get('filtro_embarque', '')

        print(f"[DEBUG] Parâmetros: page={page}, per_page={per_page}, filtro_embarque={filtro_embarque}")

        # Buscar branding (logo e nome da empresa do usuário) usando função compartilhada
        client_branding = get_client_branding(user_email)

        # Verificar cache primeiro
        cached_data = session.get('cached_data')
        print(f"[DEBUG] Cache session: {type(cached_data)} com {len(cached_data) if cached_data else 0} registros")

        if not cached_data:
            cached_data = data_cache.get_cache(user_id, 'raw_data')
            print(f"[DEBUG] Cache service: {type(cached_data)} com {len(cached_data) if cached_data else 0} registros")

        # Se ainda não há dados, tentar buscar direto da view
        if not cached_data or not isinstance(cached_data, list):
            print("[DEBUG] Buscando dados direto da view vw_importacoes_6_meses_abertos_dash...")
            try:
                query = supabase.table('vw_importacoes_6_meses_abertos_dash').select('*')

                if user_role in ['cliente_unique', 'interno_unique']:
                    user_cnpjs = get_user_companies(user)
                    print(f"[DEBUG] Role: {user_role}, CNPJs encontrados: {user_cnpjs}")
                    if user_cnpjs:
                        query = query.in_('cnpj_importador', user_cnpjs)
                        print(f"[DEBUG] Query filtrada por CNPJs das empresas vinculadas: {user_cnpjs}")
                    else:
                        print(f"[DEBUG] Usuário {user_role} sem CNPJs vinculados - retornando aviso de segurança")
                        return jsonify({
                            'success': False,
<<<<<<< HEAD
                            'error': 'no_companies', 
                            'message': 'Usuário sem empresas vinculadas. Entre em contato com o administrador para associar empresas ao seu perfil.',
                            'show_warning': True,
=======
                            'error': 'Cliente sem empresas vinculadas',
                            'error_type': 'no_companies',
                            'message': 'Seu perfil não possui empresas vinculadas. Entre em contato com o administrador para vinculação.',
>>>>>>> ade169d2
                            'header': {
                                'total_processos': 0,
                                'count_maritimo': 0,
                                'count_aereo': 0,
                                'count_terrestre': 0,
                                'current_time': datetime.now().strftime('%H:%M'),
                                'current_date': datetime.now().strftime('%d %B').upper(),
                                'exchange_rates': get_exchange_rates(),
                                'client': client_branding
                            },
                            'data': [],
                            'pagination': {'total': 0, 'pages': 0, 'current_page': 1, 'per_page': per_page}
                        })

                def _run_query():
                    return query.limit(100).execute()
                result = run_with_retries(
                    'dash_resumido.main_query',
                    _run_query,
                    max_attempts=3,
                    base_delay_seconds=0.8,
                    should_retry=lambda e: 'Server disconnected' in str(e) or 'timeout' in str(e).lower()
                )
                cached_data = result.data or []
                print(f"[DEBUG] Dados obtidos direto da view: {len(cached_data)} registros")
            except Exception as e:
                print(f"[DEBUG] Erro ao buscar da view: {e}")

        # Se ainda não há dados, retornar dados de exemplo
        if not cached_data or not isinstance(cached_data, list) or len(cached_data) == 0:
            print("[DEBUG] Retornando dados de exemplo para teste")
            return jsonify({
                'success': True,
                'message': 'Dados de exemplo - cache vazio',
                'header': {
                    'total_processos': 3,
                    'count_maritimo': 2,
                    'count_aereo': 1,
                    'count_terrestre': 0,
                    'current_time': datetime.now().strftime('%H:%M'),
                    'current_date': datetime.now().strftime('%d %B').upper(),
                    'exchange_rates': get_exchange_rates(),
                    'client': client_branding
                },
                'data': [
                    { 'modal': '1', 'numero': 1, 'numero_di': '25/1641705-4', 'pais_procedencia': 'CHINA', 'pais_flag': 'https://flagcdn.com/w40/cn.png', 'ref_importador': '0337/25 - SHANGHAI SCHULZ', 'data_embarque': '16/07/2025', 'data_chegada': '25/07/2025', 'data_registro': '25/07/2025', 'canal': 'Verde', 'canal_color': '#4CAF50', 'data_entrega': '29/07/2025', 'urf_destino': 'SANTOS' },
                    { 'modal': '4', 'numero': 2, 'numero_di': '25/1641706-2', 'pais_procedencia': 'ALEMANHA', 'pais_flag': 'https://flagcdn.com/w40/de.png', 'ref_importador': '0338/25 - AIRBUS PARTS', 'data_embarque': '18/07/2025', 'data_chegada': '19/07/2025', 'data_registro': '20/07/2025', 'canal': 'Amarelo', 'canal_color': '#FF9800', 'data_entrega': '22/07/2025', 'urf_destino': 'GUARULHOS' },
                    { 'modal': '1', 'numero': 3, 'numero_di': '25/1641707-0', 'pais_procedencia': 'COREIA DO SUL', 'pais_flag': 'https://flagcdn.com/w40/kr.png', 'ref_importador': '0339/25 - MARINE SUPPLY', 'data_embarque': '20/07/2025', 'data_chegada': '30/07/2025', 'data_registro': '01/08/2025', 'canal': 'Vermelho', 'canal_color': '#F44336', 'data_entrega': '', 'urf_destino': 'ITAJAI' }
                ],
                'pagination': { 'total': 3, 'pages': 1, 'current_page': 1, 'per_page': per_page }
            })

        # Converter para DataFrame
        df = pd.DataFrame(cached_data)

        if df.empty:
            return jsonify({
                'error': 'Cache vazio',
                'message': 'Nenhum dado encontrado no cache. Faça login novamente.',
                'data': [],
                'pagination': {'total': 0, 'pages': 0, 'current_page': 1}
            }), 404

        print(f"[DEBUG] DataFrame criado com {len(df)} registros")
        print(f"[DEBUG] Colunas disponíveis: {list(df.columns)}")

        # Aplicar filtro adicional por empresa se necessário
        if user_role in ['cliente_unique', 'interno_unique'] and 'cnpj_importador' in df.columns:
            user_cnpjs = get_user_companies(user)
            if user_cnpjs:
                before = len(df)
                df = df[df['cnpj_importador'].isin(user_cnpjs)]
                print(f"[DEBUG] Filtrado por CNPJs: {before} -> {len(df)} registros")
            else:
                df = df.iloc[0:0]

        # Filtro de data de embarque
        if filtro_embarque == 'preenchida' and 'data_embarque' in df.columns:
            df = df[df['data_embarque'].notna() & (df['data_embarque'] != '')]
            print(f"[DEBUG] Filtrado por data embarque: {len(df)} registros")

        # Métricas
        if 'modal' in df.columns:
            print(f"[DEBUG] Valores originais únicos de modal: {sorted({str(m) for m in df['modal'].dropna().unique()})}")
            # Criar coluna normalizada para evitar inconsistências (ex: '4.0', 'AÉREO', etc.)
            df['modal_normalizado'] = df['modal'].apply(normalize_modal)
            # Substituir coluna principal para simplificar downstream
            df['modal'] = df['modal_normalizado']
            print(f"[DEBUG] Valores normalizados únicos de modal: {sorted({str(m) for m in df['modal'].dropna().unique()})}")
        else:
            df['modal_normalizado'] = ''

        total_processos = len(df)
        modal_counts = df['modal_normalizado'].value_counts() if 'modal_normalizado' in df.columns else pd.Series(dtype=int)
        count_maritimo = count_aereo = count_terrestre = 0
        for modal, count in modal_counts.items():
            if modal == '1':
                count_maritimo += int(count)
            elif modal == '4':
                count_aereo += int(count)
            elif modal == '7':
                count_terrestre += int(count)

        print(f"[DEBUG] Contagem normalizada -> Marítimo: {count_maritimo}, Aéreo: {count_aereo}, Terrestre: {count_terrestre}")

        # Padronização de colunas
        column_mapping = {
            'modal': 'modal',
            'numero_di': 'numero_di',
            'pais_procedencia': 'pais_procedencia',
            'url_bandeira': 'url_bandeira',
            'ref_importador': 'ref_importador',
            'data_embarque': 'data_embarque',
            'data_chegada': 'data_chegada',
            'data_registro': 'data_registro',
            'canal': 'canal',
            'data_entrega': 'data_desembaraco',
            'urf_destino': 'urf_despacho'
        }

        standardized_data = []
        for _, r in df.iterrows():
            new_row = {}
            for std_col, src_col in column_mapping.items():
                val = r[src_col] if src_col in r and pd.notna(r[src_col]) else ''
                new_row[std_col] = str(val) if val is not None else ''
            standardized_data.append(new_row)

        df_display = pd.DataFrame(standardized_data)

        # Paginação
        total_records = len(df_display)
        total_pages = (total_records + per_page - 1) // per_page if per_page > 0 else 1
        total_pages = max(total_pages, 1)
        start_idx = max((page - 1), 0) * per_page
        end_idx = start_idx + per_page
        df_page = df_display.iloc[start_idx:end_idx] if total_records > 0 else df_display

        # Dados da tabela
        table_data = []
        for _, r in df_page.iterrows():
            modal_val = r.get('modal', '')  # já substituído pelo normalizado
            pais_procedencia = str(r.get('pais_procedencia', '') or '')
            url_bandeira = str(r.get('url_bandeira', '') or '')
            
            # Só incluir bandeira se realmente houver país
            pais_flag = ''
            if pais_procedencia and pais_procedencia.strip() and url_bandeira and url_bandeira.strip():
                pais_flag = url_bandeira
            
            table_data.append({
                'modal': modal_val,
                'numero': start_idx + len(table_data) + 1,
                'numero_di': str(r.get('numero_di', '') or ''),
                'pais_procedencia': pais_procedencia,
                'pais_flag': pais_flag,
                'ref_importador': str(r.get('ref_importador', '') or ''),
                'data_embarque': str(r.get('data_embarque', '') or ''),
                'data_chegada': str(r.get('data_chegada', '') or ''),
                'data_registro': str(r.get('data_registro', '') or ''),
                'canal': str(r.get('canal', '') or ''),
                'canal_color': get_canal_color(str(r.get('canal', '') or '')),
                'data_entrega': str(r.get('data_entrega', '') or ''),
                'urf_destino': str(r.get('urf_destino', '') or '')
            })

        exchange_rates = get_exchange_rates()

        response_data = {
            'success': True,
            'header': {
                'total_processos': total_processos,
                'count_maritimo': count_maritimo,
                'count_aereo': count_aereo,
                'count_terrestre': count_terrestre,
                'current_time': datetime.now().strftime('%H:%M'),
                'current_date': datetime.now().strftime('%d %B').upper(),
                'exchange_rates': exchange_rates,
                'client': client_branding
            },
            'data': table_data,
            'pagination': {
                'total': total_records,
                'pages': total_pages,
                'current_page': page,
                'per_page': per_page
            }
        }

        print(f"[DEBUG] Retornando {len(table_data)} registros para página {page}")
        return jsonify(response_data)

    except Exception as e:
        print(f"[ERROR] Erro ao obter dados do dashboard: {e}")
        import traceback
        traceback.print_exc()
        return jsonify({'error': 'Erro interno do servidor', 'details': str(e)}), 500

@dash_importacoes_resumido_bp.route('/test')
def test():
    """Endpoint de teste para validar o módulo."""
    return jsonify({
        'module': 'dash_importacoes_resumido',
        'status': 'ok',
        'timestamp': datetime.now().isoformat()
    })<|MERGE_RESOLUTION|>--- conflicted
+++ resolved
@@ -209,15 +209,9 @@
                         print(f"[DEBUG] Usuário {user_role} sem CNPJs vinculados - retornando aviso de segurança")
                         return jsonify({
                             'success': False,
-<<<<<<< HEAD
-                            'error': 'no_companies', 
-                            'message': 'Usuário sem empresas vinculadas. Entre em contato com o administrador para associar empresas ao seu perfil.',
-                            'show_warning': True,
-=======
                             'error': 'Cliente sem empresas vinculadas',
                             'error_type': 'no_companies',
                             'message': 'Seu perfil não possui empresas vinculadas. Entre em contato com o administrador para vinculação.',
->>>>>>> ade169d2
                             'header': {
                                 'total_processos': 0,
                                 'count_maritimo': 0,
