"""
Serviço de Controle de Acesso baseado em Perfis
Filtra menu e páginas conforme os perfis associados ao usuário
"""

from flask import session
import json

class PerfilAccessService:
    # Mapeamento de códigos de módulos para compatibilidade
    MODULE_MAPPING = {
        'fin': 'financeiro',  # Mapear 'fin' para 'financeiro'
        'imp': 'importacoes',  # Mapear 'imp' para 'importacoes' (com S para coincidir com menu)
        'exp': 'exportacao',  # Mapear 'exp' para 'exportacao' (futuro)
        'con': 'consultoria', # Mapear 'con' para 'consultoria' (futuro)
        'rh': 'rh',  # Mapear 'rh' para 'rh' (recursos humanos)
    }
    
    # Mapeamento de códigos de páginas para endpoints/módulos
    PAGE_TO_ENDPOINT_MAPPING = {
        # Páginas do módulo Importação (imp)
        'dashboard_executivo': 'dashboard_executivo',  # Dashboard Executivo
        'dashboard_operacional': 'dashboard_operacional',  # Dashboard Operacional
        'dashboard_resumido': 'dash_importacoes_resumido',  # Dashboard Importações
        'documentos': 'conferencia',  # Conferência Documental 
        'relatorio': 'export_relatorios',  # Exportação de Relatórios
        'agente': 'agente',  # Agente UniQ
        
        # Páginas do módulo Financeiro (fin)
        'fin_dashboard_executivo': 'fin_dashboard_executivo',  # Dashboard Executivo Financeiro
        'fluxo_caixa': 'fluxo_de_caixa',  # Fluxo de Caixa
        'despesas': 'despesas_anual',  # Despesas
        'faturamento': 'faturamento_anual',  # Faturamento
        # Novas páginas do módulo Financeiro
        'conciliacao_lancamentos': 'fin_conciliacao_lancamentos',  # Conciliação de Lançamentos
        'categorizacao_clientes': 'fin_categorizacao_clientes',  # Categorização de Clientes
        'projecoes_metas': 'fin_projecoes_metas',  # Projeções e Metas
        
        # Páginas do módulo RH (rh)
        'rh_dashboard': 'rh_dashboard',  # Dashboard Executivo RH
        'rh_colaboradores': 'rh_colaboradores',  # Gestão de Colaboradores
        'rh_estrutura_cargos': 'rh_estrutura_cargos',  # Gestão de Cargos
        'rh_estrutura_departamentos': 'rh_estrutura_departamentos',  # Gestão de Departamentos
        'rh_recrutamento': 'rh_recrutamento',  # Recrutamento e Seleção
        'rh_desempenho': 'rh_desempenho',  # Avaliações de Desempenho
    }
    
    @staticmethod
    def get_user_accessible_modules():
        """
        Retorna lista de módulos que o usuário tem acesso baseado em seu perfil_principal
        
        Returns:
            list: Lista de códigos de módulos acessíveis
        """
        user = session.get('user', {})
        user_role = user.get('role')
        user_perfil_principal = user.get('perfil_principal', 'basico')
        user_email = user.get('email')
        user_perfis_info = user.get('user_perfis_info', [])
        
        print(f"[ACCESS_SERVICE] Verificando módulos acessíveis para {user_email}")
        print(f"[ACCESS_SERVICE] Role: {user_role}, Perfil Principal: {user_perfil_principal}")
        
        # Master Admins: admin + master_admin - acesso total
        if user_role == 'admin' and user_perfil_principal == 'master_admin':
            accessible_modules = [
                'dashboard', 'importacoes', 'financeiro', 'relatorios', 
<<<<<<< HEAD
                'usuarios', 'agente', 'conferencia', 'materiais', 'config', 'rh',
=======
                'usuarios', 'agente', 'conferencia', 'materiais', 'config', 'analytics',
>>>>>>> 17848a76
                'dashboard_executivo', 'dashboard_operacional', 'dash_importacoes_resumido', 'export_relatorios',
                'fin_dashboard_executivo', 'fluxo_de_caixa', 'despesas_anual', 'faturamento_anual',
                'rh_dashboard', 'rh_colaboradores', 'rh_estrutura_cargos', 'rh_estrutura_departamentos', 
                'rh_recrutamento', 'rh_desempenho',
                'analytics_portal', 'analytics_agente'  # Analytics disponíveis para todos os admins
            ]
            print(f"[ACCESS_SERVICE] Master Admin (master_admin) - módulos disponíveis: {accessible_modules}")
            return accessible_modules
        
        # Module Admins: interno_unique + admin_operacao/admin_financeiro/admin_recursos_humanos
        if user_role == 'interno_unique' and user_perfil_principal.startswith('admin_'):
            accessible_modules = set()
            
            if user_perfil_principal == 'admin_operacao':
<<<<<<< HEAD
                # Admin Operacional - módulos operacionais: Importação, Consultoria, Exportação + gestão de usuários + configurações + Analytics
                accessible_modules.update([
                    'importacoes', 'dashboard_executivo', 'dashboard_operacional', 'dash_importacoes_resumido', 
                    'export_relatorios', 'relatorios', 'conferencia', 'agente', 'usuarios', 'config',
                    'analytics_portal', 'analytics_agente',  # Analytics disponíveis para todos os admins
=======
                # Admin Operacional - módulos operacionais: Importação, Consultoria, Exportação + gestão de usuários + configurações + analytics
                accessible_modules.update([
                    'importacoes', 'dashboard_executivo', 'dashboard_operacional', 'dash_importacoes_resumido', 
                    'export_relatorios', 'relatorios', 'conferencia', 'agente', 'usuarios', 'config', 'analytics',
>>>>>>> 17848a76
                    # Future modules ready for implementation:
                    'consultoria', 'exportacao'
                ])
                print(f"[ACCESS_SERVICE] Module Admin (admin_operacao) - módulos disponíveis: {list(accessible_modules)}")
                
            elif user_perfil_principal == 'admin_financeiro':
<<<<<<< HEAD
                # Admin de Financeiro - APENAS módulos financeiros + gestão de usuários + Analytics
                accessible_modules.update([
                    'financeiro', 'fin_dashboard_executivo', 'fluxo_de_caixa', 
                    'despesas_anual', 'faturamento_anual', 'usuarios',
                    'analytics_portal', 'analytics_agente'  # Analytics disponíveis para todos os admins
=======
                # Admin de Financeiro - APENAS módulos financeiros + gestão de usuários + analytics
                accessible_modules.update([
                    'financeiro', 'fin_dashboard_executivo', 'fluxo_de_caixa', 
                    'despesas_anual', 'faturamento_anual', 'usuarios', 'analytics'
>>>>>>> 17848a76
                ])
                print(f"[ACCESS_SERVICE] Module Admin (admin_financeiro) - módulos disponíveis: {list(accessible_modules)}")
            
            elif user_perfil_principal == 'admin_recursos_humanos':
                # Admin de RH - APENAS módulos de RH + gestão de usuários + Analytics
                accessible_modules.update([
                    'rh', 'rh_dashboard', 'rh_colaboradores', 'rh_estrutura_cargos', 
                    'rh_estrutura_departamentos', 'rh_recrutamento', 'rh_desempenho', 'usuarios',
                    'analytics_portal', 'analytics_agente'  # Analytics disponíveis para todos os admins
                ])
                print(f"[ACCESS_SERVICE] Module Admin (admin_recursos_humanos) - módulos disponíveis: {list(accessible_modules)}")
            
            return list(accessible_modules)
        
        # Basic Users: interno_unique/cliente_unique + basico - acesso baseado em perfis
        if user_perfil_principal == 'basico':
            accessible_modules = set()
            accessible_pages_all = set()  # Para rastrear todas as páginas acessíveis
            
            for perfil_info in user_perfis_info:
                perfil_nome = perfil_info.get('perfil_nome')
                modulos = perfil_info.get('modulos', [])
                
                for modulo in modulos:
                    modulo_codigo = modulo.get('codigo')
                    if modulo_codigo:
                        # Aplicar mapeamento de módulos se necessário
                        modulo_mapeado = PerfilAccessService.MODULE_MAPPING.get(modulo_codigo, modulo_codigo)
                        accessible_modules.add(modulo_mapeado)
                        print(f"[ACCESS_SERVICE] Adicionado módulo: {modulo_codigo} → {modulo_mapeado} (perfil: {perfil_nome})")
                        
                        # Rastrear páginas para determinar acesso adicional a módulos
                        modulo_paginas = modulo.get('paginas', [])
                        for pagina in modulo_paginas:
                            if isinstance(pagina, str):
                                accessible_pages_all.add(pagina)
                            elif isinstance(pagina, dict):
                                accessible_pages_all.add(pagina.get('codigo', ''))
            
            # Adicionar módulos baseados em páginas específicas com contexto de módulo
            for perfil_info in user_perfis_info:
                modulos = perfil_info.get('modulos', [])
                
                for modulo in modulos:
                    modulo_codigo = modulo.get('codigo')
                    modulo_paginas = modulo.get('paginas', [])
                    
                    for pagina in modulo_paginas:
                        pagina_codigo = pagina if isinstance(pagina, str) else pagina.get('codigo', '')
                        
                        if pagina_codigo in PerfilAccessService.PAGE_TO_ENDPOINT_MAPPING:
                            endpoint_module = PerfilAccessService.PAGE_TO_ENDPOINT_MAPPING[pagina_codigo]
                            accessible_modules.add(endpoint_module)
                            print(f"[ACCESS_SERVICE] Adicionado módulo por página: {pagina_codigo} → {endpoint_module}")
                        
                        # Adicionar módulos gerais para compatibilidade com sidebar/menu (com contexto)
                        if pagina_codigo == 'dashboard_executivo':
                            # Dashboard Executivo é específico por módulo - só adicionar se for do módulo de importação
                            if modulo_codigo == 'imp':
                                accessible_modules.add('dashboard_executivo')
                                print(f"[ACCESS_SERVICE] Adicionado módulo geral: dashboard_executivo (contexto: importação)")
                            # Para financeiro, o dashboard executivo é interno ao submenu
                        elif pagina_codigo == 'dashboard_operacional':
                            # Dashboard Operacional é específico por módulo - só adicionar se for do módulo de importação
                            if modulo_codigo == 'imp':
                                accessible_modules.add('dashboard_operacional')
                                print(f"[ACCESS_SERVICE] Adicionado módulo geral: dashboard_operacional (contexto: importação)")
                        elif pagina_codigo == 'fin_dashboard_executivo':
                            # Dashboard Executivo Financeiro - específico do módulo financeiro
                            if modulo_codigo == 'fin':
                                accessible_modules.add('fin_dashboard_executivo')
                                print(f"[ACCESS_SERVICE] Adicionado módulo geral: fin_dashboard_executivo (contexto: financeiro)")
                        elif pagina_codigo == 'dashboard_resumido':
                            accessible_modules.add('importacoes')
                            print(f"[ACCESS_SERVICE] Adicionado módulo geral: importacoes")
                        elif pagina_codigo == 'documentos':
                            accessible_modules.add('conferencia')
                            print(f"[ACCESS_SERVICE] Adicionado módulo geral: conferencia")
                        elif pagina_codigo == 'relatorio':
                            accessible_modules.add('relatorios')  # For sidebar compatibility
                            accessible_modules.add('export_relatorios')  # For direct access
                            print(f"[ACCESS_SERVICE] Adicionado módulo geral: relatorios + export_relatorios")
                        elif pagina_codigo == 'agente':
                            accessible_modules.add('agente')
                            print(f"[ACCESS_SERVICE] Adicionado módulo geral: agente")
            
            accessible_modules = list(accessible_modules)
            print(f"[ACCESS_SERVICE] Basic Users ({user_perfil_principal}) - módulos acessíveis finais: {accessible_modules}")
            return accessible_modules
        
        # Specific Profile Users: Users with specific profile names as perfil_principal
        # Handle users like Kauan with perfil_principal='financeiro_fluxo_de_caixa'
        # AND client users like Schulz with perfil_principal='operacao_importacoes_acesso_comum'
        if ((user_role == 'interno_unique' or user_role == 'cliente_unique') and 
            user_perfil_principal not in ['basico'] and not user_perfil_principal.startswith('admin_')):
            accessible_modules = set()
            
            # PRIMARY METHOD: Try to derive access from database (user_perfis_info)
            found_in_database = False
            for perfil_info in user_perfis_info:
                perfil_nome = perfil_info.get('perfil_nome')
                if perfil_nome == user_perfil_principal:
                    found_in_database = True
                    modulos = perfil_info.get('modulos', [])
                    
                    for modulo in modulos:
                        modulo_codigo = modulo.get('codigo')
                        if modulo_codigo:
                            # Apply module mapping
                            modulo_mapeado = PerfilAccessService.MODULE_MAPPING.get(modulo_codigo, modulo_codigo)
                            accessible_modules.add(modulo_mapeado)
                            print(f"[ACCESS_SERVICE] Adicionado módulo do perfis_json: {modulo_codigo} → {modulo_mapeado}")
                            
                            # Add specific page modules and sidebar compatibility
                            modulo_paginas = modulo.get('paginas', [])
                            for pagina in modulo_paginas:
                                pagina_codigo = pagina if isinstance(pagina, str) else pagina.get('codigo', '')
                                
                                if pagina_codigo in PerfilAccessService.PAGE_TO_ENDPOINT_MAPPING:
                                    endpoint_module = PerfilAccessService.PAGE_TO_ENDPOINT_MAPPING[pagina_codigo]
                                    accessible_modules.add(endpoint_module)
                                    print(f"[ACCESS_SERVICE] Adicionado módulo por página: {pagina_codigo} → {endpoint_module}")
                                
                                # Add sidebar compatibility modules with module context
                                if pagina_codigo == 'relatorio':
                                    accessible_modules.add('relatorios')  # For sidebar compatibility
                                    accessible_modules.add('export_relatorios')  # For direct access
                                    print(f"[ACCESS_SERVICE] Adicionado módulos para relatorio: relatorios + export_relatorios")
                                elif pagina_codigo == 'documentos':
                                    accessible_modules.add('conferencia')
                                elif pagina_codigo == 'agente':
                                    accessible_modules.add('agente')
                                elif pagina_codigo == 'dashboard_executivo':
                                    # Dashboard Executivo é específico por módulo - só adicionar se for do módulo de importação
                                    if modulo_codigo in ['imp', 'importacoes']:
                                        accessible_modules.add('dashboard_executivo')
                                        print(f"[ACCESS_SERVICE] Adicionado módulo geral: dashboard_executivo (contexto: importação)")
                                elif pagina_codigo == 'dashboard_operacional':
                                    # Dashboard Operacional é específico por módulo - só adicionar se for do módulo de importação
                                    if modulo_codigo in ['imp', 'importacoes']:
                                        accessible_modules.add('dashboard_operacional')
                                        print(f"[ACCESS_SERVICE] Adicionado módulo geral: dashboard_operacional (contexto: importação)")
                                elif pagina_codigo == 'dashboard_resumido':
                                    accessible_modules.add('dash_importacoes_resumido')
                    break
            
            if found_in_database:
                print(f"[ACCESS_SERVICE] Profile {user_perfil_principal} found in database - using dynamic access")
            else:
                # FALLBACK: Use hardcoded profile access patterns for legacy profiles
                print(f"[ACCESS_SERVICE] Profile {user_perfil_principal} not found in database - checking legacy mappings")
                profile_access_map = {
                    'financeiro_fluxo_de_caixa': {
                        'modules': ['financeiro', 'fluxo_de_caixa'],
                        'pages': ['fluxo_caixa']
                    },
                    'financeiro_completo': {
                        'modules': ['financeiro', 'fin_dashboard_executivo', 'fluxo_de_caixa', 'despesas_anual', 'faturamento_anual'],
                        'pages': ['fin_dashboard_executivo', 'fluxo_caixa', 'despesas', 'faturamento']  # Only financial pages
                    }
                    # Note: Most profiles should now be database-driven, only keep essential legacy ones
                }
                
                if user_perfil_principal in profile_access_map:
                    profile_config = profile_access_map[user_perfil_principal]
                    accessible_modules.update(profile_config['modules'])
                    print(f"[ACCESS_SERVICE] Using legacy mapping for {user_perfil_principal}: {profile_config['modules']}")
                else:
                    print(f"[ACCESS_SERVICE] No access found for profile {user_perfil_principal} - user may need profile assignment")
            
            accessible_modules = list(accessible_modules)
            print(f"[ACCESS_SERVICE] Specific Profile User ({user_role}/{user_perfil_principal}) - módulos acessíveis finais: {accessible_modules}")
            return accessible_modules
        
        # Fallback - sem acesso
        print(f"[ACCESS_SERVICE] Sem acesso definido para role={user_role}, perfil_principal={user_perfil_principal}")
        return []
    
    @staticmethod
    def get_user_accessible_pages(modulo_codigo):
        """
        Retorna lista de páginas que o usuário tem acesso em um módulo específico
        
        Args:
            modulo_codigo (str): Código do módulo
            
        Returns:
            list: Lista de códigos de páginas acessíveis ou ['*'] para todas
        """
        user = session.get('user', {})
        user_role = user.get('role')
        user_perfil_principal = user.get('perfil_principal', 'basico')
        user_perfis_info = user.get('user_perfis_info', [])
        
        print(f"[ACCESS_SERVICE] Verificando páginas acessíveis no módulo {modulo_codigo}")
        print(f"[ACCESS_SERVICE] Role: {user_role}, Perfil Principal: {user_perfil_principal}")
        
        # Master Admins: admin + master_admin - acesso total
        if user_role == 'admin' and user_perfil_principal == 'master_admin':
            print(f"[ACCESS_SERVICE] Master Admin (master_admin) - todas as páginas disponíveis no módulo {modulo_codigo}")
            return ['*']
        
        # Module Admins: interno_unique + admin_operacao/admin_financeiro
        if user_role == 'interno_unique' and user_perfil_principal.startswith('admin_'):
            # Verificar se o usuário administra este módulo
            user_manages_module = False
            
            if user_perfil_principal == 'admin_operacao':
                # Mapear módulos operacionais: Importações, Consultoria, Exportação, Configurações, Analytics
                operational_modules = [
                    'importacoes', 'dashboard_executivo', 'dash_importacoes_resumido', 'export_relatorios', 'relatorios',
                    'conferencia', 'agente',  # Existing importacao modules
                    'consultoria', 'con',  # Future consultoria modules 
                    'exportacao', 'exp',  # Future exportacao modules
                    'config',  # Configuration module for system setup
                    'analytics_portal', 'analytics_agente'  # Analytics modules - todos os admins
                ]
                user_manages_module = modulo_codigo in operational_modules
                
            elif user_perfil_principal == 'admin_financeiro':
                # Mapear módulos financeiros + Analytics
                financeiro_modules = [
                    'financeiro', 'fin_dashboard_executivo', 'fluxo_de_caixa', 
                    'despesas_anual', 'faturamento_anual',
                    'analytics_portal', 'analytics_agente'  # Analytics modules - todos os admins
                ]
                user_manages_module = modulo_codigo in financeiro_modules
            
            elif user_perfil_principal == 'admin_recursos_humanos':
                # Mapear módulos de RH + Analytics
                rh_modules = [
                    'rh', 'rh_dashboard', 'rh_colaboradores', 'rh_estrutura_cargos', 
                    'rh_estrutura_departamentos', 'rh_recrutamento', 'rh_desempenho',
                    'analytics_portal', 'analytics_agente'  # Analytics modules - todos os admins
                ]
                user_manages_module = modulo_codigo in rh_modules
            
            # Todos os Module Admins podem acessar gestão de usuários
            if modulo_codigo == 'usuarios':
                user_manages_module = True
            
            if user_manages_module:
                print(f"[ACCESS_SERVICE] Module Admin ({user_perfil_principal}) - acesso total ao módulo {modulo_codigo}")
                return ['*']
            else:
                print(f"[ACCESS_SERVICE] Module Admin ({user_perfil_principal}) - sem acesso ao módulo {modulo_codigo}")
                return []
        
        # Basic Users: acesso baseado em perfis
        if user_perfil_principal == 'basico':
            accessible_pages = set()
            
            # Criar mapeamento reverso para buscar módulo original
            reverse_mapping = {v: k for k, v in PerfilAccessService.MODULE_MAPPING.items()}
            modulo_original = reverse_mapping.get(modulo_codigo, modulo_codigo)
            
            for perfil_info in user_perfis_info:
                perfil_nome = perfil_info.get('perfil_nome')
                modulos = perfil_info.get('modulos', [])
                
                for modulo in modulos:
                    # Verificar tanto o código original quanto o mapeado
                    modulo_db = modulo.get('codigo')
                    if modulo_db == modulo_codigo or modulo_db == modulo_original:
                        modulo_paginas = modulo.get('paginas', [])
                        
                        # Se lista vazia ou contém '*', acesso a todas as páginas
                        if not modulo_paginas or '*' in modulo_paginas:
                            print(f"[ACCESS_SERVICE] Perfil {perfil_nome} permite todas as páginas do módulo {modulo_codigo}")
                            return ['*']
                        
                        # Adicionar páginas específicas
                        for pagina in modulo_paginas:
                            # Se pagina é um dict, extrair o código
                            if isinstance(pagina, dict):
                                pagina_codigo = pagina.get('codigo')
                                if pagina_codigo:
                                    accessible_pages.add(pagina_codigo)
                                    print(f"[ACCESS_SERVICE] Adicionada página: {pagina_codigo} (perfil: {perfil_nome})")
                            else:
                                # Se é string, usar diretamente
                                accessible_pages.add(pagina)
                                print(f"[ACCESS_SERVICE] Adicionada página: {pagina} (perfil: {perfil_nome})")
            
            accessible_pages = list(accessible_pages)
            print(f"[ACCESS_SERVICE] Basic Users - páginas acessíveis no módulo {modulo_codigo}: {accessible_pages}")
            return accessible_pages
        
        # Specific Profile Users: Handle users with specific profile names as perfil_principal
        # Both interno_unique and cliente_unique users can have specific profiles
        if ((user_role == 'interno_unique' or user_role == 'cliente_unique') and 
            user_perfil_principal not in ['basico'] and not user_perfil_principal.startswith('admin_')):
            # PRIMARY METHOD: Try to derive from database (user_perfis_info)
            accessible_pages = set()
            
            # Create reverse mapping for original module search
            reverse_mapping = {v: k for k, v in PerfilAccessService.MODULE_MAPPING.items()}
            modulo_original = reverse_mapping.get(modulo_codigo, modulo_codigo)
            
            found_in_database = False
            for perfil_info in user_perfis_info:
                perfil_nome = perfil_info.get('perfil_nome')
                if perfil_nome == user_perfil_principal:
                    found_in_database = True
                    modulos = perfil_info.get('modulos', [])
                    
                    for modulo in modulos:
                        # Check both original and mapped module codes
                        modulo_db = modulo.get('codigo')
                        if modulo_db == modulo_codigo or modulo_db == modulo_original:
                            modulo_paginas = modulo.get('paginas', [])
                            
                            # If empty list or contains '*', access to all pages
                            if not modulo_paginas or '*' in modulo_paginas:
                                print(f"[ACCESS_SERVICE] Perfil {perfil_nome} permite todas as páginas do módulo {modulo_codigo}")
                                return ['*']
                            
                            # Add specific pages
                            for pagina in modulo_paginas:
                                if isinstance(pagina, dict):
                                    pagina_codigo = pagina.get('codigo')
                                    if pagina_codigo:
                                        accessible_pages.add(pagina_codigo)
                                        print(f"[ACCESS_SERVICE] Adicionada página: {pagina_codigo} (perfil: {perfil_nome})")
                                else:
                                    accessible_pages.add(pagina)
                                    print(f"[ACCESS_SERVICE] Adicionada página: {pagina} (perfil: {perfil_nome})")
                    break
            
            if found_in_database:
                accessible_pages = list(accessible_pages)
                print(f"[ACCESS_SERVICE] Database-driven access for {user_role}/{user_perfil_principal} in {modulo_codigo}: {accessible_pages}")
                return accessible_pages
            else:
                # FALLBACK: Use hardcoded mappings for legacy profiles only
                print(f"[ACCESS_SERVICE] Profile {user_perfil_principal} not found in database - checking legacy page mappings")
                profile_page_access_map = {
                    'financeiro_fluxo_de_caixa': {
                        'financeiro': ['fluxo_caixa'],
                        'fluxo_de_caixa': ['*']  # Full access to fluxo_de_caixa module
                    },
                    'financeiro_completo': {
                        'financeiro': ['*'],  # All financial pages
                        'fin_dashboard_executivo': ['*'],
                        'fluxo_de_caixa': ['*'],
                        'despesas_anual': ['*'],
                        'faturamento_anual': ['*']
                    }
                    # Note: Most profiles should now be database-driven
                }
                
                if user_perfil_principal in profile_page_access_map:
                    profile_config = profile_page_access_map[user_perfil_principal]
                    module_access = profile_config.get(modulo_codigo, [])
                    
                    if module_access:
                        print(f"[ACCESS_SERVICE] Legacy mapping for {user_perfil_principal} in {modulo_codigo}: {module_access}")
                        return module_access
                
                print(f"[ACCESS_SERVICE] No page access found for profile {user_perfil_principal} in module {modulo_codigo}")
                return []
        
        # Fallback - sem acesso
        print(f"[ACCESS_SERVICE] Sem acesso definido para role={user_role}, perfil_principal={user_perfil_principal}")
        return []
    
    @staticmethod
    def get_user_admin_capabilities():
        """
        Retorna as capacidades administrativas do usuário baseadas no perfil_principal
        
        Returns:
            dict: Dicionário com capacidades administrativas
        """
        user = session.get('user', {})
        user_role = user.get('role')
        user_perfil_principal = user.get('perfil_principal', 'basico')
        user_email = user.get('email')
        
        capabilities = {
            'can_manage_users': False,
            'can_manage_all_users': False,
            'can_manage_profiles': False,
            'can_manage_system_config': False,
            'managed_modules': [],
            'perfil_principal': user_perfil_principal,
            'admin_scope': 'none'
        }
        
        # Master Admins: admin + master_admin
        if user_role == 'admin' and user_perfil_principal == 'master_admin':
            capabilities.update({
                'can_manage_users': True,
                'can_manage_all_users': True,
                'can_manage_profiles': True,
                'can_manage_system_config': True,
                'managed_modules': ['imp', 'fin', 'exp', 'con'],  # Todos os módulos
                'admin_scope': 'system'
            })
            
        # Module Admins: interno_unique + admin_operacao/admin_financeiro
        elif user_role == 'interno_unique' and user_perfil_principal.startswith('admin_'):
            managed_modules = []
            
            if user_perfil_principal == 'admin_operacao':
                managed_modules = ['imp', 'con', 'exp']  # Operational modules
            elif user_perfil_principal == 'admin_financeiro':
                managed_modules = ['fin']
            
            capabilities.update({
                'can_manage_users': True,
                'can_manage_all_users': False,
                'can_manage_profiles': True,  # Apenas perfis do seu módulo
                'can_manage_system_config': False,
                'managed_modules': managed_modules,
                'admin_scope': 'module'
            })
        
        # Basic Users: sem capacidades administrativas
        # (capabilities já inicializadas com False)
        
        print(f"[ACCESS_SERVICE] Capacidades administrativas para {user_email}: {capabilities}")
        return capabilities
    
    @staticmethod
    def user_can_access_module(modulo_codigo):
        """
        Verifica se o usuário pode acessar um módulo específico
        
        Args:
            modulo_codigo (str): Código do módulo
            
        Returns:
            bool: True se tem acesso, False caso contrário
        """
        accessible_modules = PerfilAccessService.get_user_accessible_modules()
        
        # Verificar tanto o código fornecido quanto possível mapeamento
        can_access = modulo_codigo in accessible_modules
        
        # Se não encontrou, verificar mapeamento reverso
        if not can_access:
            # Procurar se algum módulo acessível mapeia para o código solicitado
            for module in accessible_modules:
                # Verificar se module pode ser um mapeamento para modulo_codigo
                mapped_code = PerfilAccessService.MODULE_MAPPING.get(modulo_codigo)
                if mapped_code and mapped_code == module:
                    can_access = True
                    break
                # Verificar mapeamento reverso (se modulo_codigo é o valor mapeado)
                for key, value in PerfilAccessService.MODULE_MAPPING.items():
                    if value == modulo_codigo and key in accessible_modules:
                        can_access = True
                        break
        
        print(f"[ACCESS_SERVICE] Usuário pode acessar módulo {modulo_codigo}: {can_access}")
        return can_access
    
    @staticmethod
    def user_can_access_page(modulo_codigo, pagina_codigo):
        """
        Verifica se o usuário pode acessar uma página específica
        
        Args:
            modulo_codigo (str): Código do módulo
            pagina_codigo (str): Código da página
            
        Returns:
            bool: True se tem acesso, False caso contrário
        """
        # Primeiro verificar se tem acesso ao módulo
        if not PerfilAccessService.user_can_access_module(modulo_codigo):
            print(f"[ACCESS_SERVICE] Acesso negado - sem acesso ao módulo {modulo_codigo}")
            return False
        
        # Verificar acesso à página específica
        accessible_pages = PerfilAccessService.get_user_accessible_pages(modulo_codigo)
        
        # Se tem acesso a todas as páginas
        if '*' in accessible_pages:
            print(f"[ACCESS_SERVICE] Acesso permitido - todas as páginas do módulo {modulo_codigo}")
            return True
        
        # Verificar página específica
        can_access = pagina_codigo in accessible_pages
        print(f"[ACCESS_SERVICE] Usuário pode acessar página {pagina_codigo} do módulo {modulo_codigo}: {can_access}")
        return can_access
    
    @staticmethod
    def get_filtered_menu_structure():
        """
        Retorna estrutura de menu filtrada baseada nos perfis do usuário
        
        Returns:
            dict: Estrutura de menu com apenas itens acessíveis
        """
        user = session.get('user', {})
        print(f"[ACCESS_SERVICE] Gerando menu filtrado para {user.get('email')}")
        
        # Estrutura completa do menu (definir conforme sua estrutura atual)
        complete_menu = {
            'dashboard': {
                'nome': 'Dashboard',
                'icone': 'fas fa-chart-line',
                'url': '/dashboard',
                'paginas': {
                    'importacoes': {'nome': 'Importações', 'url': '/dashboard/importacoes'},
                    'executivo': {'nome': 'Executivo', 'url': '/dashboard/executivo'}
                }
            },
            'importacoes': {
                'nome': 'Importações',
                'icone': 'fas fa-ship',
                'url': '/importacoes',
                'paginas': {
                    'lista': {'nome': 'Lista de Importações', 'url': '/importacoes'},
                    'resumo': {'nome': 'Resumo', 'url': '/importacoes/resumo'}
                }
            },
            'financeiro': {
                'nome': 'Financeiro',
                'icone': 'fas fa-dollar-sign',
                'url': '/financeiro',
                'paginas': {
                    'fluxo_caixa': {'nome': 'Fluxo de Caixa', 'url': '/financeiro/fluxo-caixa'},
                    'despesas': {'nome': 'Despesas', 'url': '/financeiro/despesas'},
                    'receitas': {'nome': 'Receitas', 'url': '/financeiro/receitas'},
                    'dashboard_executivo': {'nome': 'Dashboard Executivo', 'url': '/financeiro/dashboard'},
                    'faturamento': {'nome': 'Faturamento', 'url': '/financeiro/faturamento'}
                }
            },
            'relatorios': {
                'nome': 'Relatórios',
                'icone': 'fas fa-file-alt',
                'url': '/relatorios',
                'paginas': {
                    'exportar': {'nome': 'Exportar Relatórios', 'url': '/relatorios/exportar'},
                    'dashboard': {'nome': 'Dashboard de Relatórios', 'url': '/relatorios/dashboard'}
                }
            },
            'usuarios': {
                'nome': 'Usuários',
                'icone': 'fas fa-users',
                'url': '/usuarios',
                'paginas': {
                    'lista': {'nome': 'Lista de Usuários', 'url': '/usuarios'},
                    'perfis': {'nome': 'Perfis de Acesso', 'url': '/usuarios/perfis'}
                }
            },
            'agente': {
                'nome': 'Agente',
                'icone': 'fas fa-user-tie',
                'url': '/agente',
                'paginas': {
                    'lista': {'nome': 'Lista de Agentes', 'url': '/agente'}
                }
            },
            'conferencia': {
                'nome': 'Conferência',
                'icone': 'fas fa-check-double',
                'url': '/conferencia',
                'paginas': {
                    'documentos': {'nome': 'Documentos', 'url': '/conferencia/documentos'}
                }
            },
            'config': {
                'nome': 'Configurações',
                'icone': 'fas fa-cog',
                'url': '/config',
                'paginas': {
                    'sistema': {'nome': 'Sistema', 'url': '/config/sistema'}
                }
            },
<<<<<<< HEAD
            'rh': {
                'nome': 'Recursos Humanos',
                'icone': 'fas fa-users',
                'url': '/rh/colaboradores',
                'paginas': {
                    'dashboard': {'nome': 'Dashboard Executivo', 'url': '/rh/dashboard'},
                    'colaboradores': {'nome': 'Gestão de Colaboradores', 'url': '/rh/colaboradores'},
                    'estrutura_cargos': {'nome': 'Gestão de Cargos', 'url': '/rh/estrutura/cargos'},
                    'estrutura_departamentos': {'nome': 'Gestão de Departamentos', 'url': '/rh/estrutura/departamentos'},
                    'recrutamento': {'nome': 'Recrutamento', 'url': '/rh/recrutamento'},
                    'desempenho': {'nome': 'Avaliações', 'url': '/rh/desempenho'}
=======
            'analytics': {
                'nome': 'Ferramentas',
                'icone': 'fas fa-chart-bar',
                'url': '/analytics',
                'paginas': {
                    'portal': {'nome': 'Analytics do Portal', 'url': '/analytics'},
                    'agente': {'nome': 'Analytics do Agente', 'url': '/analytics/agente'}
>>>>>>> 17848a76
                }
            }
        }
        
        # Filtrar menu baseado nos módulos acessíveis
        accessible_modules = PerfilAccessService.get_user_accessible_modules()
        filtered_menu = {}
        
        for modulo_codigo, modulo_info in complete_menu.items():
            if modulo_codigo in accessible_modules:
                # Módulo é acessível, agora filtrar páginas
                accessible_pages = PerfilAccessService.get_user_accessible_pages(modulo_codigo)
                
                filtered_modulo = {
                    'nome': modulo_info['nome'],
                    'icone': modulo_info['icone'],
                    'url': modulo_info['url'],
                    'paginas': {}
                }
                
                # Filtrar páginas do módulo
                if '*' in accessible_pages:
                    # Acesso a todas as páginas
                    filtered_modulo['paginas'] = modulo_info.get('paginas', {})
                else:
                    # Filtrar páginas específicas
                    for pagina_codigo, pagina_info in modulo_info.get('paginas', {}).items():
                        if pagina_codigo in accessible_pages:
                            filtered_modulo['paginas'][pagina_codigo] = pagina_info
                
                filtered_menu[modulo_codigo] = filtered_modulo
                print(f"[ACCESS_SERVICE] Módulo {modulo_codigo} adicionado ao menu filtrado")
        
        print(f"[ACCESS_SERVICE] Menu filtrado gerado com {len(filtered_menu)} módulos")
        return filtered_menu<|MERGE_RESOLUTION|>--- conflicted
+++ resolved
@@ -66,11 +66,7 @@
         if user_role == 'admin' and user_perfil_principal == 'master_admin':
             accessible_modules = [
                 'dashboard', 'importacoes', 'financeiro', 'relatorios', 
-<<<<<<< HEAD
-                'usuarios', 'agente', 'conferencia', 'materiais', 'config', 'rh',
-=======
-                'usuarios', 'agente', 'conferencia', 'materiais', 'config', 'analytics',
->>>>>>> 17848a76
+                'usuarios', 'agente', 'conferencia', 'materiais', 'config', 'rh', 'analytics',
                 'dashboard_executivo', 'dashboard_operacional', 'dash_importacoes_resumido', 'export_relatorios',
                 'fin_dashboard_executivo', 'fluxo_de_caixa', 'despesas_anual', 'faturamento_anual',
                 'rh_dashboard', 'rh_colaboradores', 'rh_estrutura_cargos', 'rh_estrutura_departamentos', 
@@ -85,36 +81,22 @@
             accessible_modules = set()
             
             if user_perfil_principal == 'admin_operacao':
-<<<<<<< HEAD
                 # Admin Operacional - módulos operacionais: Importação, Consultoria, Exportação + gestão de usuários + configurações + Analytics
                 accessible_modules.update([
                     'importacoes', 'dashboard_executivo', 'dashboard_operacional', 'dash_importacoes_resumido', 
-                    'export_relatorios', 'relatorios', 'conferencia', 'agente', 'usuarios', 'config',
+                    'export_relatorios', 'relatorios', 'conferencia', 'agente', 'usuarios', 'config', 'analytics',
                     'analytics_portal', 'analytics_agente',  # Analytics disponíveis para todos os admins
-=======
-                # Admin Operacional - módulos operacionais: Importação, Consultoria, Exportação + gestão de usuários + configurações + analytics
-                accessible_modules.update([
-                    'importacoes', 'dashboard_executivo', 'dashboard_operacional', 'dash_importacoes_resumido', 
-                    'export_relatorios', 'relatorios', 'conferencia', 'agente', 'usuarios', 'config', 'analytics',
->>>>>>> 17848a76
                     # Future modules ready for implementation:
                     'consultoria', 'exportacao'
                 ])
                 print(f"[ACCESS_SERVICE] Module Admin (admin_operacao) - módulos disponíveis: {list(accessible_modules)}")
                 
             elif user_perfil_principal == 'admin_financeiro':
-<<<<<<< HEAD
                 # Admin de Financeiro - APENAS módulos financeiros + gestão de usuários + Analytics
                 accessible_modules.update([
                     'financeiro', 'fin_dashboard_executivo', 'fluxo_de_caixa', 
-                    'despesas_anual', 'faturamento_anual', 'usuarios',
+                    'despesas_anual', 'faturamento_anual', 'usuarios', 'analytics',
                     'analytics_portal', 'analytics_agente'  # Analytics disponíveis para todos os admins
-=======
-                # Admin de Financeiro - APENAS módulos financeiros + gestão de usuários + analytics
-                accessible_modules.update([
-                    'financeiro', 'fin_dashboard_executivo', 'fluxo_de_caixa', 
-                    'despesas_anual', 'faturamento_anual', 'usuarios', 'analytics'
->>>>>>> 17848a76
                 ])
                 print(f"[ACCESS_SERVICE] Module Admin (admin_financeiro) - módulos disponíveis: {list(accessible_modules)}")
             
@@ -122,7 +104,7 @@
                 # Admin de RH - APENAS módulos de RH + gestão de usuários + Analytics
                 accessible_modules.update([
                     'rh', 'rh_dashboard', 'rh_colaboradores', 'rh_estrutura_cargos', 
-                    'rh_estrutura_departamentos', 'rh_recrutamento', 'rh_desempenho', 'usuarios',
+                    'rh_estrutura_departamentos', 'rh_recrutamento', 'rh_desempenho', 'usuarios', 'analytics',
                     'analytics_portal', 'analytics_agente'  # Analytics disponíveis para todos os admins
                 ])
                 print(f"[ACCESS_SERVICE] Module Admin (admin_recursos_humanos) - módulos disponíveis: {list(accessible_modules)}")
@@ -688,7 +670,6 @@
                     'sistema': {'nome': 'Sistema', 'url': '/config/sistema'}
                 }
             },
-<<<<<<< HEAD
             'rh': {
                 'nome': 'Recursos Humanos',
                 'icone': 'fas fa-users',
@@ -700,15 +681,15 @@
                     'estrutura_departamentos': {'nome': 'Gestão de Departamentos', 'url': '/rh/estrutura/departamentos'},
                     'recrutamento': {'nome': 'Recrutamento', 'url': '/rh/recrutamento'},
                     'desempenho': {'nome': 'Avaliações', 'url': '/rh/desempenho'}
-=======
+                }
+            },
             'analytics': {
-                'nome': 'Ferramentas',
+                'nome': 'Analytics',
                 'icone': 'fas fa-chart-bar',
                 'url': '/analytics',
                 'paginas': {
                     'portal': {'nome': 'Analytics do Portal', 'url': '/analytics'},
                     'agente': {'nome': 'Analytics do Agente', 'url': '/analytics/agente'}
->>>>>>> 17848a76
                 }
             }
         }
